--- conflicted
+++ resolved
@@ -2,11 +2,7 @@
 
 services:
   postgres:
-<<<<<<< HEAD
-    image: postgres:16-alpine@sha256:8ffca822c1933bdc8be7dbbe9c2330974bdb43f5027f47717772fa35925412b0
-=======
     image: postgres:17-alpine@sha256:3406990b6e4c7192317b6fdc5680498744f6142f01f0287f4ee0420d8c74063c
->>>>>>> a3aaabd3
     container_name: secretly-postgres
     restart: unless-stopped
     environment:
@@ -28,11 +24,7 @@
       - secretly-network
 
   redis:
-<<<<<<< HEAD
-    image: redis:7-alpine@sha256:bb186d083732f669da90be8b0f975a37812b15e913465bb14d845db72a4e3e08
-=======
     image: redis:8-alpine@sha256:987c376c727652f99625c7d205a1cba3cb2c53b92b0b62aade2bd48ee1593232
->>>>>>> a3aaabd3
     container_name: secretly-redis
     restart: unless-stopped
     command: redis-server --appendonly yes --requirepass ${REDIS_PASSWORD:-secretly_dev_redis_password}
